# wrap everything in a class in case we want to use inside xmodules later

get_random_int: (min, max) ->
  return Math.floor(Math.random() * (max - min + 1)) + min

# states
state_grading = "grading"
state_graded = "graded"
state_no_data = "no_data"
state_error = "error"

class @StaffGradingBackend
  constructor: (ajax_url, mock_backend) ->
    @ajax_url = ajax_url
    # prevent this from trying to make requests when we don't have
    # a proper url
    if !ajax_url
      mock_backend = true
    @mock_backend = mock_backend
    if @mock_backend
      @mock_cnt = 0

  mock: (cmd, data) ->
    # Return a mock response to cmd and data
    # should take a location as an argument
    if cmd == 'get_next'
      @mock_cnt++
      switch data.location
        when 'i4x://MITx/3.091x/problem/open_ended_demo1'
          response =
            success: true
            problem_name: 'Problem 1'
            num_graded: 3
            min_for_ml: 5
            num_pending: 4
            prompt: '''
            	<h2>S11E3: Metal Bands</h2>
<p>Shown below are schematic band diagrams for two different metals. Both diagrams appear different, yet both of the elements are undisputably metallic in nature.</p>
<img width="480" src="/static/images/LSQimages/shaded_metal_bands.png"/>
<p>* Why is it that both sodium and magnesium behave as metals, even though the s-band of magnesium is filled? </p>
<p>This is a self-assessed open response question. Please use as much space as you need in the box below to answer the question.</p>
            '''
            submission: '''
            Contrary to popular belief, Lorem Ipsum is not simply random text. It has roots in a piece of classical Latin literature from 45 BC, making it over 2000 years old. Richard McClintock, a Latin professor at Hampden-Sydney College in Virginia, looked up one of the more obscure Latin words, consectetur, from a Lorem Ipsum passage, and going through the cites of the word in classical literature, discovered the undoubtable source. Lorem Ipsum comes from sections 1.10.32 and 1.10.33 of "de Finibus Bonorum et Malorum" (The Extremes of Good and Evil) by Cicero, written in 45 BC. This book is a treatise on the theory of ethics, very popular during the Renaissance. The first line of Lorem Ipsum, "Lorem ipsum dolor sit amet..", comes from a line in section 1.10.32.

The standard chunk of Lorem Ipsum used since the 1500s is reproduced below for those interested. Sections 1.10.32 and 1.10.33 from "de Finibus Bonorum et Malorum" by Cicero are also reproduced in their exact original form, accompanied by English versions from the 1914 translation by H. Rackham.
            '''
            rubric: '''
<table class="rubric"><tbody><tr><th>Purpose</th>
                
            <td>
                    <input type="radio" class="score-selection" name="score-selection-0" id="score-0-0" value="0"><label for="score-0-0">No product</label>
            </td>
                
            <td>
                    <input type="radio" class="score-selection" name="score-selection-0" id="score-0-1" value="1"><label for="score-0-1">Unclear purpose or main idea</label>
            </td>
                
            <td>
                    <input type="radio" class="score-selection" name="score-selection-0" id="score-0-2" value="2"><label for="score-0-2">Communicates an identifiable purpose and/or main idea for an audience</label>
            </td>
                
            <td>
                    <input type="radio" class="score-selection" name="score-selection-0" id="score-0-3" value="3"><label for="score-0-3">Achieves a clear and distinct purpose for a targeted audience and communicates main ideas with effectively used techniques to introduce and represent ideas and insights</label>
            </td>
        </tr><tr><th>Organization</th>
                
            <td>
                    <input type="radio" class="score-selection" name="score-selection-1" id="score-1-0" value="0"><label for="score-1-0">No product</label>
            </td>
                
            <td>
                    <input type="radio" class="score-selection" name="score-selection-1" id="score-1-1" value="1"><label for="score-1-1">Organization is unclear; introduction, body, and/or conclusion are underdeveloped, missing or confusing.</label>
            </td>
                
            <td>
                    <input type="radio" class="score-selection" name="score-selection-1" id="score-1-2" value="2"><label for="score-1-2">Organization is occasionally unclear; introduction, body or conclusion may be underdeveloped.</label>
            </td>
                
            <td>
                    <input type="radio" class="score-selection" name="score-selection-1" id="score-1-3" value="3"><label for="score-1-3">Organization is clear and easy to follow; introduction, body and conclusion are defined and aligned with purpose.</label>
            </td>
        </tr></tbody></table>'''
            submission_id: @mock_cnt
            max_score: 2 + @mock_cnt % 3
            ml_error_info : 'ML accuracy info: ' + @mock_cnt
        when 'i4x://MITx/3.091x/problem/open_ended_demo2'
          response =
            success: true
            problem_name: 'Problem 2'
            num_graded: 2
            min_for_ml: 5
            num_pending: 4
            prompt: 'This is a fake second problem'
            submission: 'This is the best submission ever! ' + @mock_cnt
            rubric: 'I am a rubric for grading things! ' + @mock_cnt
            submission_id: @mock_cnt
            max_score: 2 + @mock_cnt % 3
            ml_error_info : 'ML accuracy info: ' + @mock_cnt
        else
          response = 
            success: false
          

    else if cmd == 'save_grade'
      console.log("eval: #{data.score} pts,  Feedback: #{data.feedback}")
      response =
        @mock('get_next', {location: data.location})
    # get_problem_list
    # should get back a list of problem_ids, problem_names, num_graded, min_for_ml
    else if cmd == 'get_problem_list'
      @mock_cnt = 1
      response = 
        success: true
        problem_list: [
          {location: 'i4x://MITx/3.091x/problem/open_ended_demo1', \
            problem_name: "Problem 1", num_graded: 3, num_pending: 5, min_for_ml: 10},
          {location: 'i4x://MITx/3.091x/problem/open_ended_demo2', \
            problem_name: "Problem 2", num_graded: 1, num_pending: 5, min_for_ml: 10}
        ]
    else
      response =
        success: false
        error: 'Unknown command ' + cmd

    if @mock_cnt % 5 == 0
        response = 
          success: true
          message: 'No more submissions'


    if @mock_cnt % 7 == 0
      response =
        success: false
        error: 'An error for testing'
        
    return response


  post: (cmd, data, callback) ->
    if @mock_backend
      callback(@mock(cmd, data))
    else
      # TODO: replace with postWithPrefix when that's loaded
      $.post(@ajax_url + cmd, data, callback)
        .error => callback({success: false, error: "Error occured while performing this operation"})


class @StaffGrading
  constructor: (backend) ->
    AjaxPrefix.addAjaxPrefix(jQuery, -> "")
    @backend = backend

    # all the jquery selectors

    @problem_list_container = $('.problem-list-container')
    @problem_list = $('.problem-list')

    @error_container = $('.error-container')
    @message_container = $('.message-container')

    @prompt_name_container = $('.prompt-name')
    @prompt_container = $('.prompt-container')
    @prompt_wrapper = $('.prompt-wrapper')

    @submission_container = $('.submission-container')
    @submission_wrapper = $('.submission-wrapper')

    @grading_wrapper = $('.grading-wrapper')

    @feedback_area = $('.feedback-area')
    @score_selection_container = $('.score-selection-container')
    @grade_selection_container = $('.grade-selection-container')
    @flag_submission_checkbox = $('.flag-checkbox')

    @submit_button = $('.submit-button')
    @action_button = $('.action-button')
    @skip_button = $('.skip-button')

    @problem_meta_info = $('.problem-meta-info-container')
    @meta_info_wrapper = $('.meta-info-wrapper')
    @ml_error_info_container = $('.ml-error-info-container')

    @breadcrumbs = $('.breadcrumbs')

    @question_header = $('.question-header')
    @question_header.click @collapse_question
    @collapse_question()
    
    # model state
    @state = state_no_data
    @submission_id = null
    @prompt = ''
    @submission = ''
    @rubric = ''
    @error_msg = ''
    @message = ''
    @max_score = 0
    @ml_error_info= ''
    @location = ''
    @prompt_name = ''
    @min_for_ml = 0
    @num_graded = 0
    @num_pending = 0
    @score_lst = []
    @grade = null

    @problems = null

    # action handlers
    @submit_button.click @submit
    # TODO: fix this to do something more intelligent
    @action_button.click @submit
    @skip_button.click @skip_and_get_next

    # send initial request automatically
    @get_problem_list()


  setup_score_selection: =>
    @score_selection_container.html(@rubric)
    $('.score-selection').click => @graded_callback()
    Rubric.initialize(@location)


  graded_callback: () =>
   # show button if we have scores for all categories
    if Rubric.check_complete()
      @state = state_graded
      @submit_button.show()

  set_button_text: (text) =>
    @action_button.attr('value', text)

  ajax_callback: (response) =>
    # always clear out errors and messages on transition.
    @error_msg = ''
    @message = ''
    
    if response.success
      if response.problem_list
        @problems = response.problem_list
      else if response.submission
        @data_loaded(response)
      else
        @no_more(response.message)
    else
      @error(response.error)

    @render_view()
       
  get_next_submission: (location) ->
    @location = location
    @list_view = false
    @backend.post('get_next', {location: location}, @ajax_callback)

  skip_and_get_next: () =>
    data =
      score: Rubric.get_total_score()
      rubric_scores: Rubric.get_score_list()
      feedback: @feedback_area.val()
      submission_id: @submission_id
      location: @location
      skipped: true
      submission_flagged: false
    @backend.post('save_grade', data, @ajax_callback)

  get_problem_list: () ->
    @list_view = true
    @backend.post('get_problem_list', {}, @ajax_callback)

  submit_and_get_next: () ->
    data =
      score: Rubric.get_total_score()
      rubric_scores: Rubric.get_score_list()
      feedback: @feedback_area.val()
      submission_id: @submission_id
      location: @location
      submission_flagged: @flag_submission_checkbox.is(':checked')
    
    @backend.post('save_grade', data, @ajax_callback)

  error: (msg) ->
    @error_msg = msg
    @state = state_error

  data_loaded: (response) ->
    @prompt = response.prompt
    @submission = response.submission
    @rubric = response.rubric
    @submission_id = response.submission_id
    @feedback_area.val('')
    @grade = null
    @max_score = response.max_score
    @ml_error_info=response.ml_error_info
    @prompt_name = response.problem_name
    @num_graded = response.num_graded
    @min_for_ml = response.min_for_ml
    @num_pending = response.num_pending
    @state = state_grading
    if not @max_score?
      @error("No max score specified for submission.")

  no_more: (message) ->
    @prompt = null
    @prompt_name = ''
    @num_graded = 0
    @min_for_ml = 0
    @submission = null
    @rubric = null
    @ml_error_info = null
    @submission_id = null
    @message = message
    @grade = null
    @max_score = 0
    @state = state_no_data

  render_view: () ->
    # clear the problem list and breadcrumbs
    @problem_list.html('''
        <tr>
            <th>Problem Name</th>
            <th>Graded</th>
            <th>Available to Grade</th>
            <th>Required</th>
            <th>Progress</th>
        </tr>
    ''')    
    @breadcrumbs.html('')
    @problem_list_container.toggle(@list_view)
    if @backend.mock_backend
      @message = @message + "<p>NOTE: Mocking backend.</p>"
    @message_container.html(@message)
    @error_container.html(@error_msg)
    @message_container.toggle(@message != "")
    @error_container.toggle(@error_msg != "")
    @flag_submission_checkbox.prop('checked', false)


    # only show the grading elements when we are not in list view or the state
    # is invalid
    show_grading_elements = !(@list_view || @state == state_error || 
      @state == state_no_data)
    @prompt_wrapper.toggle(show_grading_elements)
    @submission_wrapper.toggle(show_grading_elements)
    @grading_wrapper.toggle(show_grading_elements)
    @meta_info_wrapper.toggle(show_grading_elements)
    @action_button.hide()
    
    if @list_view
      @render_list()
    else
      @render_problem()

  problem_link:(problem) ->
    link = $('<a>').attr('href', "javascript:void(0)").append(
      "#{problem.problem_name}")
        .click =>
          @get_next_submission problem.location

  make_paragraphs: (text) ->
    paragraph_split = text.split(/\n\s*\n/)
    new_text = ''
    for paragraph in paragraph_split
      new_text += "<p>#{paragraph}</p>"
    return new_text

  render_list: () ->
    for problem in @problems
      problem_row = $('<tr>')
      problem_row.append($('<td class="problem-name">').append(@problem_link(problem)))
      problem_row.append($('<td>').append("#{problem.num_graded}"))
      problem_row.append($('<td>').append("#{problem.num_pending}"))
      problem_row.append($('<td>').append("#{problem.num_required}"))
      row_progress_bar = $('<div>').addClass('progress-bar')
      progress_value = parseInt(problem.num_graded)
      progress_max = parseInt(problem.num_required) + progress_value
      row_progress_bar.progressbar({value: progress_value, max: progress_max})
      problem_row.append($('<td>').append(row_progress_bar))
      @problem_list.append(problem_row)

  render_problem: () ->
    # make the view elements match the state.  Idempotent.
    show_submit_button = true
    show_action_button = true

    problem_list_link = $('<a>').attr('href', 'javascript:void(0);')
      .append("< Back to problem list")
      .click => @get_problem_list()

    # set up the breadcrumbing
    @breadcrumbs.append(problem_list_link)
      

    if @state == state_error
      @set_button_text('Try loading again')
      show_action_button = true

    else if @state == state_grading
      @ml_error_info_container.html(@ml_error_info)
      meta_list = $("<div>")
      meta_list.append("<div class='meta-info'>#{@num_pending} available | </div>")
      meta_list.append("<div class='meta-info'>#{@num_graded} graded | </div>")
      meta_list.append("<div class='meta-info'>#{Math.max(@min_for_ml - @num_graded, 0)} more needed to start ML </div><br/>")
      @problem_meta_info.html(meta_list)

      @prompt_container.html(@prompt)
      @prompt_name_container.html("#{@prompt_name}")
      @submission_container.html(@make_paragraphs(@submission))
      # no submit button until user picks grade.
      show_submit_button = false
      show_action_button = false

      @setup_score_selection()
      
    else if @state == state_graded
      @set_button_text('Submit')
      show_action_button = false

    else if @state == state_no_data
      @message_container.html(@message)
      @set_button_text('Re-check for submissions')

    else
      @error('System got into invalid state ' + @state)

    @submit_button.toggle(show_submit_button)
    @action_button.toggle(show_action_button)

  submit: (event) =>
    event.preventDefault()
    
    if @state == state_error
      @get_next_submission(@location)
    else if @state == state_graded
      @submit_and_get_next()
    else if @state == state_no_data
      @get_next_submission(@location)
    else
      @error('System got into invalid state for submission: ' + @state)

  collapse_question: () =>
    @prompt_container.slideToggle()
    @prompt_container.toggleClass('open')
    if @question_header.text() == "(Hide)"
<<<<<<< HEAD
      Logger.log 'hide_question', {location: @location}
      new_text = "(Show)"
    else
      Logger.log 'show_question', {location: @location}
=======
      new_text = "(Show)"
    else
>>>>>>> 03a4deb8
      new_text = "(Hide)"
    @question_header.text(new_text)



# for now, just create an instance and load it...
mock_backend = false
ajax_url = $('.staff-grading').data('ajax_url')
backend = new StaffGradingBackend(ajax_url, mock_backend)

$(document).ready(() -> new StaffGrading(backend))<|MERGE_RESOLUTION|>--- conflicted
+++ resolved
@@ -443,15 +443,10 @@
     @prompt_container.slideToggle()
     @prompt_container.toggleClass('open')
     if @question_header.text() == "(Hide)"
-<<<<<<< HEAD
       Logger.log 'hide_question', {location: @location}
       new_text = "(Show)"
     else
       Logger.log 'show_question', {location: @location}
-=======
-      new_text = "(Show)"
-    else
->>>>>>> 03a4deb8
       new_text = "(Hide)"
     @question_header.text(new_text)
 
